--- conflicted
+++ resolved
@@ -95,7 +95,6 @@
       expect(requests).to.have.lengthOf(1);
     });
 
-<<<<<<< HEAD
     it('following request should have response status 304', async () => {
       const res1 = await agent(strapi.app)
         .get('/academies')
@@ -109,22 +108,22 @@
 
       expect(requests).to.have.lengthOf(1);
       expect(res2.body).to.be.an('object').that.is.empty;
-=======
-    it("caches based on headers ", async () => {
-      const res1 = await agent(strapi.app).get("/accounts/1").expect(200);
-
-      expect(requests).to.have.lengthOf(1);
-
-      const res2 = await agent(strapi.app).get("/accounts/1").expect(200);
+    });
+
+    it('caches based on headers', async () => {
+      const res1 = await agent(strapi.app).get('/accounts/1').expect(200);
+
+      expect(requests).to.have.lengthOf(1);
+
+      const res2 = await agent(strapi.app).get('/accounts/1').expect(200);
 
       expect(res1.body.uid).to.equal(res2.body.uid);
       expect(requests).to.have.lengthOf(1);
 
-      const res3 = await agent(strapi.app).get("/accounts/1").set("Authorization", "some_token").expect(200);
+      const res3 = await agent(strapi.app).get('/accounts/1').set('Authorization', 'some_token').expect(200);
 
       expect(res1.body.uid).not.to.equal(res3.body.uid);
       expect(requests).to.have.lengthOf(2);
->>>>>>> 097960a5
     });
 
     it('doesnt cache models not present in the config', async () => {
